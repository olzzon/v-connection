import { VRundown, VTemplate, InternalElement, ExternalElement, VElement, ExternalElementId } from './v-connection'
import { CommandResult, createHTTPContext, HttpMSEClient, HTTPRequestError } from './msehttp'
import { InexistentError, LocationType, PepResponse } from './peptalk'
import { MSERep } from './mse'
import { flattenEntry, AtomEntry, FlatEntry } from './xml'
import * as uuid from 'uuid'

interface ExternalElementInfo {
	channelName: string | null
	refName: string
}

export class Rundown implements VRundown {
	readonly show: string
	readonly playlist: string
	readonly profile: string
	readonly description: string

	private readonly mse: MSERep
	private get pep() {
		return this.mse.getPep()
	}
	private msehttp: HttpMSEClient
	private channelMap: { [vcpid: number]: ExternalElementInfo } = {}
	private initialChannelMapPromise: Promise<any>

	constructor(mseRep: MSERep, show: string, profile: string, playlist: string, description: string) {
		this.mse = mseRep
		this.show = show.startsWith('/storage/shows/') ? show.slice(15) : show
		if (this.show.startsWith('{')) {
			this.show = this.show.slice(1)
		}
		if (this.show.endsWith('}')) {
			this.show = this.show.slice(0, -1)
		}
		this.profile = profile.startsWith('/config/profiles/') ? profile.slice(17) : profile
		this.playlist = playlist
		if (this.playlist.startsWith('{')) {
			this.playlist = this.playlist.slice(1)
		}
		if (this.playlist.endsWith('}')) {
			this.playlist = this.playlist.slice(0, -1)
		}
		this.description = description
		this.msehttp = createHTTPContext(
			this.profile,
			this.mse.resthost ? this.mse.resthost : this.mse.hostname,
			this.mse.restPort
		)
		this.initialChannelMapPromise = this.buildChannelMap().catch((err) =>
			console.error(`Warning: Failed to build channel map: ${err.message}`)
		)
	}

	private async buildChannelMap(vcpid?: number): Promise<boolean> {
		if (typeof vcpid === 'number') {
			if (Object.prototype.hasOwnProperty.call(this.channelMap, vcpid)) {
				return true
			}
		}
		await this.mse.checkConnection()
		const elements = vcpid ? [vcpid] : await this.listElements()
		for (const e of elements) {
			if (typeof e === 'number') {
				const element = await this.getElement(e)
				if (element.channel) {
					this.channelMap[e] = {
						channelName: element.channel,
						refName:
							Object.prototype.hasOwnProperty.call(element, 'name') && typeof element.name === 'string'
								? element.name
								: 'ref',
					}
				} else {
					this.channelMap[e] = {
						channelName: null,
						refName:
							Object.prototype.hasOwnProperty.call(element, 'name') && typeof element.name === 'string'
								? element.name
								: 'ref',
					}
				}
			}
		}
		return typeof vcpid === 'number' ? Object.prototype.hasOwnProperty.call(this.channelMap, vcpid) : false
	}

	private ref(id: number): string {
		return this.channelMap[id]?.refName ? this.channelMap[id].refName.replace('#', '%23') : 'ref'
	}

	async listTemplates(): Promise<string[]> {
		await this.mse.checkConnection()
		const templateList = await this.pep.getJS(`/storage/shows/{${this.show}}/mastertemplates`, 1)
		const flatTemplates = await flattenEntry(templateList.js as AtomEntry)
		return Object.keys(flatTemplates).filter((x) => x !== 'name')
	}

	async getTemplate(templateName: string): Promise<VTemplate> {
		await this.mse.checkConnection()
		const template = await this.pep.getJS(`/storage/shows/{${this.show}}/mastertemplates/${templateName}`)
		let flatTemplate = await flattenEntry(template.js as AtomEntry)
		if (Object.keys(flatTemplate).length === 1) {
			flatTemplate = flatTemplate[Object.keys(flatTemplate)[0]] as FlatEntry
		}
		return flatTemplate as VTemplate
	}

	async createElement(
		templateName: string,
		elementName: string,
		textFields: string[],
		channel?: string
	): Promise<InternalElement>
	async createElement(vcpid: number, channel?: string, alias?: string): Promise<ExternalElement>
	async createElement(
		nameOrID: string | number,
		elementNameOrChannel?: string,
		aliasOrTextFields?: string[] | string,
		channel?: string
	): Promise<VElement> {
		// TODO ensure that a playlist is created with sub-element "elements"
		if (typeof nameOrID === 'string') {
			try {
				if (elementNameOrChannel) {
					await this.getElement(elementNameOrChannel)
				}
				throw new Error(`An internal graphics element with name '${elementNameOrChannel}' already exists.`)
			} catch (err) {
				if (err.message.startsWith('An internal graphics element')) throw err
			}
			const template = await this.getTemplate(nameOrID)
			// console.dir((template[nameOrID] as any).model_xml.model.schema[0].fielddef, { depth: 10 })
			let fielddef
			if (
				Object.prototype.hasOwnProperty.call(template, 'model_xml') &&
				typeof template.model_xml === 'object' &&
				Object.prototype.hasOwnProperty.call(template.model_xml, 'model') &&
				typeof template.model_xml.model === 'object'
			) {
				fielddef = (template as any).model_xml.model.schema[0].fielddef
			} else {
				throw new Error(
					`Could not retrieve field definitions for tempalte '${nameOrID}'. Not creating element '${elementNameOrChannel}'.`
				)
			}
			let fieldNames: string[] = fielddef ? fielddef.map((x: any): string => x.$.name) : []
			let entries = ''
			const data: { [name: string]: string } = {}
			if (Array.isArray(aliasOrTextFields)) {
				if (aliasOrTextFields.length > fieldNames.length) {
					throw new Error(
						`For template '${nameOrID}' with ${fieldNames.length} field(s), ${aliasOrTextFields.length} fields have been provided.`
					)
				}
				fieldNames = fieldNames.sort()
				for (let x = 0; x < fieldNames.length; x++) {
					entries += `    <entry name="${fieldNames[x]}">${aliasOrTextFields[x] ? aliasOrTextFields[x] : ''}</entry>\n`
					data[fieldNames[x]] = aliasOrTextFields[x] ? aliasOrTextFields[x] : ''
				}
			}
			const vizProgram = channel ? ` viz_program="${channel}"` : ''
			await this.pep.insert(
				`/storage/shows/{${this.show}}/elements/${elementNameOrChannel}`,
				`<element name="${elementNameOrChannel}" guid="${uuid.v4()}" updated="${new Date().toISOString()}" creator="Sofie" ${vizProgram}>
  <ref name="master_template">/storage/shows/{${this.show}}/mastertemplates/${nameOrID}</ref>
  <entry name="default_alternatives"/>
  <entry name="data">
${entries}
  </entry>
</element>`,
				LocationType.Last
			)
			return {
				name: elementNameOrChannel,
				template: nameOrID,
				data,
				channel,
			} as InternalElement
		}
		if (typeof nameOrID === 'number') {
			try {
				await this.initialChannelMapPromise
			} catch (err) {
				console.error(`Warning: createElement: Channel map not built: ${err.message}`)
			}
			try {
				await this.getElement(nameOrID, elementNameOrChannel)
				throw new Error(`An external graphics element with name '${nameOrID}' already exists.`)
			} catch (err) {
				if (err.message.startsWith('An external graphics element')) throw err
			}
			const vizProgram = elementNameOrChannel ? ` viz_program="${elementNameOrChannel}"` : ''
			const { body: path } = await this.pep.insert(
				`/storage/playlists/{${this.playlist}}/elements/`,
				`<ref available="0.00" loaded="0.00" take_count="0"${vizProgram}>/external/pilotdb/elements/${nameOrID}</ref>`,
				LocationType.Last
			)
			this.channelMap[nameOrID] = {
				channelName: elementNameOrChannel ? elementNameOrChannel : null,
				refName: path ? path.slice(path.lastIndexOf('/') + 1) : 'ref',
			}
			return {
				vcpid: nameOrID.toString(),
				channel: elementNameOrChannel,
			} as ExternalElement
		}
		throw new Error('Create element called with neither a string or numerical reference.')
	}

	async listElements(): Promise<Array<string | number>> {
		await this.mse.checkConnection()
		const [showElementsList, playlistElementsList] = await Promise.all([
			this.pep.getJS(`/storage/shows/{${this.show}}/elements`, 1),
			this.pep.getJS(`/storage/playlists/{${this.playlist}}/elements`, 2),
		])
		const flatShowElements = await flattenEntry(showElementsList.js as AtomEntry)
		const elementNames: Array<string | number> = Object.keys(flatShowElements).filter((x) => x !== 'name')
		const flatPlaylistElements: FlatEntry = await flattenEntry(playlistElementsList.js as AtomEntry)
		const elementsRefs = flatPlaylistElements.elements
			? Object.keys(flatPlaylistElements.elements as FlatEntry).map((k) => {
					const ref = ((flatPlaylistElements.elements as FlatEntry)[k] as FlatEntry).value as string
					const lastSlash = ref.lastIndexOf('/')
					return +ref.slice(lastSlash + 1)
			  })
			: []
		return elementNames.concat(elementsRefs)
	}

	async activate(twice?: boolean, initShow = true, initPlaylist = true): Promise<CommandResult> {
		let result: CommandResult = {
			// Returned when initShow = false and initPlaylist = false
			path: '/',
			status: 200,
			response: 'No commands to run.',
		}
		if (twice && initShow) {
			result = await this.msehttp.initializeShow(this.show)
		}
		if (twice && initPlaylist) {
			result = await this.msehttp.initializePlaylist(this.playlist)
		}
		if (initShow) {
			result = await this.msehttp.initializeShow(this.show)
		}
		if (initPlaylist) {
			result = await this.msehttp.initializePlaylist(this.playlist)
		}
		return result
	}

	async deactivate(cleanupShow = true): Promise<CommandResult> {
		if (cleanupShow) {
			await this.msehttp.cleanupShow(this.show)
		}
		return this.msehttp.cleanupPlaylist(this.playlist)
	}

	cleanup(): Promise<CommandResult> {
		return this.msehttp.cleanupShow(this.show)
	}

	async deleteElement(elementName: string | number): Promise<PepResponse> {
		if (typeof elementName === 'string') {
			return this.pep.delete(`/storage/shows/{${this.show}}/elements/${elementName}`)
		} else {
			if (await this.buildChannelMap(elementName)) {
				return this.pep.delete(`/storage/playlists/{${this.playlist}}/elements/${this.ref(elementName)}`)
			} else {
				throw new InexistentError(-1, `/storage/playlists/{${this.playlist}}/elements/${this.ref(elementName)}`)
			}
		}
	}

	async cue(elementName: string | number): Promise<CommandResult> {
		if (typeof elementName === 'string') {
			return this.msehttp.cue(`/storage/shows/{${this.show}}/elements/${elementName}`)
		} else {
			if (await this.buildChannelMap(elementName)) {
				return this.msehttp.cue(`/storage/playlists/{${this.playlist}}/elements/${this.ref(elementName)}`)
			} else {
				throw new HTTPRequestError(
					`Cannot cue external element as ID '${elementName}' is not known in this rundown.`,
					this.msehttp.baseURL,
					`/storage/playlists/{${this.playlist}}/elements/${this.ref(elementName)}`
				)
			}
		}
	}

	async take(elementName: string | number): Promise<CommandResult> {
		if (typeof elementName === 'string') {
			return this.msehttp.take(`/storage/shows/{${this.show}}/elements/${elementName}`)
		} else {
			if (await this.buildChannelMap(elementName)) {
				return this.msehttp.take(`/storage/playlists/{${this.playlist}}/elements/${this.ref(elementName)}`)
			} else {
				throw new HTTPRequestError(
					`Cannot take external element as ID '${elementName}' is not known in this rundown.`,
					this.msehttp.baseURL,
					`/storage/playlists/{${this.playlist}}/elements/${this.ref(elementName)}`
				)
			}
		}
	}

	async continue(elementName: string | number): Promise<CommandResult> {
		if (typeof elementName === 'string') {
			return this.msehttp.continue(`/storage/shows/{${this.show}}/elements/${elementName}`)
		} else {
			if (await this.buildChannelMap(elementName)) {
				return this.msehttp.continue(`/storage/playlists/{${this.playlist}}/elements/${this.ref(elementName)}`)
			} else {
				throw new HTTPRequestError(
					`Cannot continue external element as ID '${elementName}' is not known in this rundown.`,
					this.msehttp.baseURL,
					`/storage/playlists/{${this.playlist}}/elements/${this.ref(elementName)}`
				)
			}
		}
	}

	async continueReverse(elementName: string | number): Promise<CommandResult> {
		if (typeof elementName === 'string') {
			return this.msehttp.continueReverse(`/storage/shows/{${this.show}}/elements/${elementName}`)
		} else {
			if (await this.buildChannelMap(elementName)) {
				return this.msehttp.continueReverse(`/storage/playlists/{${this.playlist}}/elements/${this.ref(elementName)}`)
			} else {
				throw new HTTPRequestError(
					`Cannot continue reverse external element as ID '${elementName}' is not known in this rundown.`,
					this.msehttp.baseURL,
					`/storage/playlists/{${this.playlist}}/elements/${this.ref(elementName)}`
				)
			}
		}
	}

	async out(elementName: string | number): Promise<CommandResult> {
		if (typeof elementName === 'string') {
			return this.msehttp.out(`/storage/shows/{${this.show}}/elements/${elementName}`)
		} else {
			if (await this.buildChannelMap(elementName)) {
				return this.msehttp.out(`/storage/playlists/{${this.playlist}}/elements/${this.ref(elementName)}`)
			} else {
				throw new HTTPRequestError(
					`Cannot take out external element as ID '${elementName}' is not known in this rundown.`,
					this.msehttp.baseURL,
					`/storage/playlists/{${this.playlist}}/elements/${this.ref(elementName)}`
				)
			}
		}
	}

	async initialize(elementName: number): Promise<CommandResult> {
		if (await this.buildChannelMap(elementName)) {
			return this.msehttp.initialize(`/storage/playlists/{${this.playlist}}/elements/${this.ref(elementName)}`)
		} else {
			throw new HTTPRequestError(
				`Cannot initialize external element as ID '${elementName}' is not known in this rundown.`,
				this.msehttp.baseURL,
				`/storage/playlists/{${this.playlist}}/elements/${this.ref(elementName)}`
			)
		}
	}

	async purge(elementsToKeep?: ExternalElementId[]): Promise<PepResponse> {
		// let playlist = await this.mse.getPlaylist(this.playlist)
		// if (playlist.active_profile.value) {
		// 	throw new Error(`Cannot purge an active profile.`)
		// }
		await this.pep.replace(`/storage/shows/{${this.show}}/elements`, '<elements/>')
		if (elementsToKeep && elementsToKeep.length) {
			await this.buildChannelMap()
			const elementsSet = new Set(
				elementsToKeep.map((e) => {
					return `${e.vcpid}_${e.channelName}`
				})
			)
			for (const vcpid in this.channelMap) {
				if (!elementsSet.has(`${vcpid}_${this.channelMap[vcpid]?.channelName}`)) {
					try {
						await this.deleteElement(Number(vcpid))
<<<<<<< HEAD
=======
						console.log(`v-connection: deleted element ${vcpid}`)
>>>>>>> dae9cba8
					} catch (e) {
						if (!(e instanceof InexistentError)) {
							throw e
						}
					}
				}
			}
		} else {
<<<<<<< HEAD
=======
			console.log(`v-connection: purged all elements`)
>>>>>>> dae9cba8
			await this.pep.replace(`/storage/playlists/{${this.playlist}}/elements`, '<elements/>')
		}
		return { id: '*', status: 'ok' } as PepResponse
	}

	async getElement(elementName: string | number, channel?: string): Promise<VElement> {
		await this.mse.checkConnection()
		if (typeof elementName === 'number') {
			const playlistsList = await this.pep.getJS(`/storage/playlists/{${this.playlist}}/elements`, 2)
			const flatPlaylistElements: FlatEntry = await flattenEntry(playlistsList.js as AtomEntry)
			const elementKey = Object.keys(flatPlaylistElements.elements as FlatEntry).find((k) => {
				const elem = (flatPlaylistElements.elements as FlatEntry)[k] as FlatEntry
				const ref = elem.value as string
				return ref.endsWith(`/${elementName}`) && (!channel || elem.viz_program === channel)
			})
			const element =
				typeof elementKey === 'string'
					? ((flatPlaylistElements.elements as FlatEntry)[elementKey] as FlatEntry)
					: undefined
			if (!element) {
				throw new InexistentError(
					typeof playlistsList.id === 'number' ? playlistsList.id : 0,
					`/storage/playlists/{${this.playlist}}/elements#${elementName}`
				)
			} else {
				element.vcpid = elementName.toString()
				element.channel = element.viz_program
				element.name = elementKey && elementKey !== '0' ? elementKey.replace('#', '%23') : 'ref'
				return element as ExternalElement
			}
		} else {
			const element = await this.pep.getJS(`/storage/shows/{${this.show}}/elements/${elementName}`)
			const flatElement: FlatEntry = (await flattenEntry(element.js as AtomEntry))[elementName] as FlatEntry
			flatElement.name = elementName
			return flatElement as InternalElement
		}
	}

	async isActive(): Promise<boolean> {
		const playlist = await this.mse.getPlaylist(this.playlist)
		return playlist.active_profile && typeof playlist.active_profile.value !== 'undefined'
	}
}<|MERGE_RESOLUTION|>--- conflicted
+++ resolved
@@ -381,10 +381,7 @@
 				if (!elementsSet.has(`${vcpid}_${this.channelMap[vcpid]?.channelName}`)) {
 					try {
 						await this.deleteElement(Number(vcpid))
-<<<<<<< HEAD
-=======
 						console.log(`v-connection: deleted element ${vcpid}`)
->>>>>>> dae9cba8
 					} catch (e) {
 						if (!(e instanceof InexistentError)) {
 							throw e
@@ -393,10 +390,7 @@
 				}
 			}
 		} else {
-<<<<<<< HEAD
-=======
 			console.log(`v-connection: purged all elements`)
->>>>>>> dae9cba8
 			await this.pep.replace(`/storage/playlists/{${this.playlist}}/elements`, '<elements/>')
 		}
 		return { id: '*', status: 'ok' } as PepResponse
